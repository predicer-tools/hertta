--- conflicted
+++ resolved
@@ -3,10 +3,5 @@
 pub mod graphql;
 pub mod input_data;
 pub mod settings;
-<<<<<<< HEAD
 pub mod utilities;
-=======
-mod time_axis;
-pub mod utilities;
-pub mod input_data_base;
->>>>>>> bbab7185
+pub mod input_data_base;